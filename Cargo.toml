[workspace]
<<<<<<< HEAD
members = ["engine", "server", "search_space_visualization"]

[profile.dev]
opt-level = 3
[profile.release]
debug = true
incremental = false
codegen-units = 1
# debug-assertions = true
=======
members = ["engine", "server"]
>>>>>>> 4a4ef35f
<|MERGE_RESOLUTION|>--- conflicted
+++ resolved
@@ -1,14 +1,9 @@
 [workspace]
-<<<<<<< HEAD
-members = ["engine", "server", "search_space_visualization"]
+members = ["engine", "server"]
 
 [profile.dev]
 opt-level = 3
 [profile.release]
 debug = true
 incremental = false
-codegen-units = 1
-# debug-assertions = true
-=======
-members = ["engine", "server"]
->>>>>>> 4a4ef35f
+codegen-units = 1