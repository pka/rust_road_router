use super::*;
<<<<<<< HEAD
use shortest_path::node_order::NodeOrder;
use in_range_option::InRangeOption;
use benchmark::{report_time, Timer};
=======
use crate::shortest_path::node_order::NodeOrder;
use crate::in_range_option::InRangeOption;
use crate::benchmark::measure;
>>>>>>> 46c5b682
use self::first_out_graph::degrees_to_first_out;
use crate::graph::link_id_to_tail_mapper::*;

use std;
use std::ops::Range;

#[derive(Debug)]
#[allow(dead_code)]
pub struct CCHGraph {
    first_out: Vec<EdgeId>,
    head: Vec<NodeId>,
    node_order: NodeOrder,
    original_edge_to_ch_edge: Vec<EdgeId>,
    elimination_tree: Vec<InRangeOption<NodeId>>,
    link_id_to_tail_mapper: LinkIdToTailMapper,
}

impl CCHGraph {
    pub(super) fn new<Graph: for<'a> LinkIterGraph<'a>>(contracted_graph: ContractedGraph<Graph>) -> CCHGraph {
        let elimination_tree = contracted_graph.elimination_tree();
        let ContractedGraph(contracted_graph) = contracted_graph;
        let node_order = contracted_graph.node_order;
        let original_graph = contracted_graph.original_graph;

        let graph = Self::adjancecy_lists_to_first_out_graph(contracted_graph.nodes);
        let n = graph.num_nodes() as NodeId;

        let original_edge_to_ch_edge = (0..n).flat_map(|node| {
            {
                let graph = &graph;
                let node_order = &node_order;

                original_graph.neighbor_iter(node).map(move |Link { node: neighbor, .. }| {
                    let node_rank = node_order.rank(node);
                    let neighbor_rank = node_order.rank(neighbor);
                    if node_rank < neighbor_rank {
                        graph.edge_index(node_rank, neighbor_rank).unwrap()
                    } else {
                        graph.edge_index(neighbor_rank, node_rank).unwrap()
                    }
                })
            }
        }).collect();

        let link_id_to_tail_mapper = LinkIdToTailMapper::new(&graph);
        let (first_out, head, _) = graph.decompose();

        CCHGraph {
            first_out,
            head,
            node_order,
            original_edge_to_ch_edge,
            elimination_tree,
            link_id_to_tail_mapper
        }
    }

    fn adjancecy_lists_to_first_out_graph(adjancecy_lists: Vec<Node>) -> OwnedGraph {
        let n = adjancecy_lists.len();

        let first_out: Vec<EdgeId> = {
            let degrees = adjancecy_lists.iter().map(|neighbors| neighbors.edges.len() as EdgeId);
            degrees_to_first_out(degrees).collect()
        };
        debug_assert_eq!(first_out.len(), n + 1);

        let head: Vec<NodeId> = adjancecy_lists
            .into_iter()
            .flat_map(|neighbors| neighbors.edges.into_iter())
            .collect();

        let m = head.len();
        OwnedGraph::new(first_out, head, vec![INFINITY; m])
    }

    pub fn customize<Graph: for<'a> LinkIterGraph<'a> + RandomLinkAccessGraph>(&self, metric: &Graph) ->
        (
            FirstOutGraph<&[EdgeId], &[NodeId], Vec<Weight>>,
            FirstOutGraph<&[EdgeId], &[NodeId], Vec<Weight>>,
            Vec<(InRangeOption<EdgeId>, InRangeOption<EdgeId>)>,
            Vec<(InRangeOption<EdgeId>, InRangeOption<EdgeId>)>,
        )
    {
        let n = (self.first_out.len() - 1) as NodeId;
        let m = self.head.len();

        let mut upward_shortcut_expansions = vec![(InRangeOption::new(None), InRangeOption::new(None)); m];
        let mut downward_shortcut_expansions = vec![(InRangeOption::new(None), InRangeOption::new(None)); m];

        let mut upward_weights = vec![INFINITY; m];
        let mut downward_weights = vec![INFINITY; m];

        report_time("CCH apply weights", || {
            for node in 0..n {
                for (edge_id, Link { node: neighbor, weight }) in metric.neighbor_edge_indices(node).zip(metric.neighbor_iter(node)) {
                    let ch_edge_id = self.original_edge_to_ch_edge[edge_id as usize];

                    if self.node_order.rank(node) < self.node_order.rank(neighbor) {
                        upward_weights[ch_edge_id as usize] = weight;
                    } else {
                        downward_weights[ch_edge_id as usize] = weight;
                    }
                }
            }
        });

        let mut upward = FirstOutGraph::new(&self.first_out[..], &self.head[..], upward_weights);
        let mut downward = FirstOutGraph::new(&self.first_out[..], &self.head[..], downward_weights);

        report_time("CCH Customization", || {
            let mut node_outgoing_weights = vec![(INFINITY, InRangeOption::new(None)); n as usize];
            let mut node_incoming_weights = vec![(INFINITY, InRangeOption::new(None)); n as usize];

            for current_node in 0..n {
                for (Link { node, weight }, edge_id) in downward.neighbor_iter(current_node).zip(downward.neighbor_edge_indices(current_node)) {
                    node_incoming_weights[node as usize] = (weight, InRangeOption::new(Some(edge_id)));
                    debug_assert_eq!(downward.link(edge_id).node, node);
                }
                for (Link { node, weight }, edge_id) in upward.neighbor_iter(current_node).zip(upward.neighbor_edge_indices(current_node)) {
                    node_outgoing_weights[node as usize] = (weight, InRangeOption::new(Some(edge_id)));
                    debug_assert_eq!(upward.link(edge_id).node, node);
                }

                for (Link { node, weight }, edge_id) in downward.neighbor_iter(current_node).zip(downward.neighbor_edge_indices(current_node)) {
                    debug_assert_eq!(self.edge_id_to_tail(edge_id), current_node);
                    let shortcut_edge_ids = upward.neighbor_edge_indices(node);
                    for ((&target, shortcut_weight), shortcut_edge_id) in upward.mut_weight_link_iter(node).zip(shortcut_edge_ids) {
                        debug_assert_eq!(self.edge_id_to_tail(shortcut_edge_id), node);
                        if weight + node_outgoing_weights[target as usize].0 < *shortcut_weight {
                            *shortcut_weight = weight + node_outgoing_weights[target as usize].0;
                            debug_assert!(node_outgoing_weights[target as usize].1.value().is_some());
                            upward_shortcut_expansions[shortcut_edge_id as usize] = (InRangeOption::new(Some(edge_id)), node_outgoing_weights[target as usize].1)
                        }
                    }
                }
                for (Link { node, weight }, edge_id) in upward.neighbor_iter(current_node).zip(upward.neighbor_edge_indices(current_node)) {
                    debug_assert_eq!(self.edge_id_to_tail(edge_id), current_node);
                    let shortcut_edge_ids = downward.neighbor_edge_indices(node);
                    for ((&target, shortcut_weight), shortcut_edge_id) in downward.mut_weight_link_iter(node).zip(shortcut_edge_ids) {
                        debug_assert_eq!(self.edge_id_to_tail(shortcut_edge_id), node);
                        if weight + node_incoming_weights[target as usize].0 < *shortcut_weight {
                            *shortcut_weight = weight + node_incoming_weights[target as usize].0;
                            debug_assert!(node_incoming_weights[target as usize].1.value().is_some());
                            downward_shortcut_expansions[shortcut_edge_id as usize] = (node_incoming_weights[target as usize].1, InRangeOption::new(Some(edge_id)))
                        }
                    }
                }

                for Link { node, .. } in downward.neighbor_iter(current_node) {
                    node_incoming_weights[node as usize] = (INFINITY, InRangeOption::new(None));
                }
                for Link { node, .. } in upward.neighbor_iter(current_node) {
                    node_outgoing_weights[node as usize] = (INFINITY, InRangeOption::new(None));
                }
            }
        });

        (upward, downward, upward_shortcut_expansions, downward_shortcut_expansions)
    }

    pub fn customize_td<'a, 'b: 'a>(&'a self, metric: &'b time_dependent::TDGraph) -> time_dependent::ShortcutGraph<'a> {
        use graph::time_dependent::*;

        let n = (self.first_out.len() - 1) as NodeId;
        let m = self.head.len();

        let mut upward_weights = vec![Shortcut::new(None); m];
        let mut downward_weights = vec![Shortcut::new(None); m];

        report_time("TD-CCH apply weights", || {
            for node in 0..n {
                for (edge_id, neighbor) in metric.neighbor_edge_indices(node).zip(metric.neighbor_iter(node).map(|link| link.node)) {
                    let ch_edge_id = self.original_edge_to_ch_edge[edge_id as usize];

                    if self.node_order.rank(node) < self.node_order.rank(neighbor) {
                        upward_weights[ch_edge_id as usize] = Shortcut::new(Some((edge_id, metric.travel_time_function(edge_id))));
                    } else {
                        downward_weights[ch_edge_id as usize] = Shortcut::new(Some((edge_id, metric.travel_time_function(edge_id))));
                    }
                }
            }
        });

        let mut shortcut_graph = ShortcutGraph::new(metric, &self.first_out, &self.head, upward_weights, downward_weights);

        report_time("TD-CCH Customization", || {
            let mut node_edge_ids = vec![InRangeOption::new(None); n as usize];

            let timer = Timer::new();

            for current_node in 0..n {
                if current_node % 100_000 == 0 {
                    println!("t: {}s customizing from node {}, degree: {}, current_num_segements: {}", timer.get_passed_ms() / 1000, current_node, self.degree(current_node), shortcut_graph.total_num_segments());
                }
                for (node, edge_id) in self.neighbor_iter(current_node).zip(self.neighbor_edge_indices(current_node)) {
                    node_edge_ids[node as usize] = InRangeOption::new(Some(edge_id));
                }

                for (node, edge_id) in self.neighbor_iter(current_node).zip(self.neighbor_edge_indices(current_node)) {
                    debug_assert_eq!(self.edge_id_to_tail(edge_id), current_node);
                    let shortcut_edge_ids = self.neighbor_edge_indices(node);
                    for (target, shortcut_edge_id) in self.neighbor_iter(node).zip(shortcut_edge_ids) {
                        debug_assert_eq!(self.edge_id_to_tail(shortcut_edge_id), node);
                        if let Some(other_edge_id) = node_edge_ids[target as usize].value() {
                            debug_assert!(shortcut_edge_id > edge_id);
                            debug_assert!(shortcut_edge_id > other_edge_id);
                            shortcut_graph.borrow_mut_outgoing(shortcut_edge_id, |shortcut, shortcut_graph| shortcut.merge((edge_id, other_edge_id), shortcut_graph));
                            shortcut_graph.borrow_mut_incoming(shortcut_edge_id, |shortcut, shortcut_graph| shortcut.merge((other_edge_id, edge_id), shortcut_graph));
                        }
                    }
                }

                for node in self.neighbor_iter(current_node) {
                    node_edge_ids[node as usize] = InRangeOption::new(None);
                }
            }

            for current_node in (0..n).rev() {
                if current_node % 100_000 == 0 {
                    println!("t: {}s perfect customizing from node {}, degree: {}, current_num_segements: {}", timer.get_passed_ms() / 1000, current_node, self.degree(current_node), shortcut_graph.total_num_segments());
                }
                for (node, edge_id) in self.neighbor_iter(current_node).zip(self.neighbor_edge_indices(current_node)) {
                    node_edge_ids[node as usize] = InRangeOption::new(Some(edge_id));
                }

                for (node, edge_id) in self.neighbor_iter(current_node).zip(self.neighbor_edge_indices(current_node)) {
                    let shortcut_edge_ids = self.neighbor_edge_indices(node);
                    for (target, shortcut_edge_id) in self.neighbor_iter(node).zip(shortcut_edge_ids) {
                        if let Some(other_edge_id) = node_edge_ids[target as usize].value() {
                            shortcut_graph.borrow_mut_outgoing(other_edge_id, |shortcut, shortcut_graph| {
                                let alternative = Linked::new(shortcut_graph.get_outgoing(edge_id), shortcut_graph.get_outgoing(shortcut_edge_id));
                                shortcut.remove_dominated_by(shortcut_graph, &alternative);
                            });

                            shortcut_graph.borrow_mut_outgoing(edge_id, |shortcut, shortcut_graph| {
                                let alternative = Linked::new(shortcut_graph.get_outgoing(other_edge_id), shortcut_graph.get_incoming(shortcut_edge_id));
                                shortcut.remove_dominated_by(shortcut_graph, &alternative);
                            });

                            shortcut_graph.borrow_mut_incoming(other_edge_id, |shortcut, shortcut_graph| {
                                let alternative = Linked::new(shortcut_graph.get_incoming(edge_id), shortcut_graph.get_incoming(shortcut_edge_id));
                                shortcut.remove_dominated_by(shortcut_graph, &alternative);
                            });

                            shortcut_graph.borrow_mut_incoming(edge_id, |shortcut, shortcut_graph| {
                                let alternative = Linked::new(shortcut_graph.get_incoming(other_edge_id), shortcut_graph.get_outgoing(shortcut_edge_id));
                                shortcut.remove_dominated_by(shortcut_graph, &alternative);
                            });
                        }
                    }
                }

                for node in self.neighbor_iter(current_node) {
                    shortcut_graph.borrow_mut_incoming(node_edge_ids[node as usize].value().unwrap(), Shortcut::remove_dominated);
                    shortcut_graph.borrow_mut_outgoing(node_edge_ids[node as usize].value().unwrap(), Shortcut::remove_dominated);
                    node_edge_ids[node as usize] = InRangeOption::new(None);
                }
            }
        });

        shortcut_graph
    }

    pub fn customize_floating_td<'a, 'b: 'a>(&'a self, metric: &'b floating_time_dependent::TDGraph) -> floating_time_dependent::ShortcutGraph<'a> {
        use graph::floating_time_dependent::*;

        let n = (self.first_out.len() - 1) as NodeId;
        let m = self.head.len();

        let mut upward_weights = vec![Shortcut::new(None); m];
        let mut downward_weights = vec![Shortcut::new(None); m];

        report_time("TD-CCH apply weights", || {
            for node in 0..n {
                for (edge_id, neighbor) in metric.neighbor_edge_indices(node).zip(metric.neighbor_iter(node).map(|link| link.node)) {
                    let ch_edge_id = self.original_edge_to_ch_edge[edge_id as usize];

                    if self.node_order.rank(node) < self.node_order.rank(neighbor) {
                        upward_weights[ch_edge_id as usize] = Shortcut::new(Some(edge_id));
                    } else {
                        downward_weights[ch_edge_id as usize] = Shortcut::new(Some(edge_id));
                    }
                }
            }
        });

        let mut shortcut_graph = ShortcutGraph::new(metric, &self.first_out, &self.head, upward_weights, downward_weights);

        report_time("TD-CCH Customization", || {
            let mut node_edge_ids = vec![InRangeOption::new(None); n as usize];

            let timer = Timer::new();

            for current_node in 0..n {
                if current_node % 1000 == 0 {
                    use graph::floating_time_dependent::IPP_COUNT;
                    println!("t: {}s customizing from node {}, degree: {}, ipp count: {}", timer.get_passed_ms() / 1000, current_node, self.degree(current_node), IPP_COUNT.with(|count| count.get()));
                }
                for (node, edge_id) in self.neighbor_iter(current_node).zip(self.neighbor_edge_indices(current_node)) {
                    node_edge_ids[node as usize] = InRangeOption::new(Some(edge_id));
                }

                for (node, edge_id) in self.neighbor_iter(current_node).zip(self.neighbor_edge_indices(current_node)) {
                    debug_assert_eq!(self.edge_id_to_tail(edge_id), current_node);
                    let shortcut_edge_ids = self.neighbor_edge_indices(node);
                    for (target, shortcut_edge_id) in self.neighbor_iter(node).zip(shortcut_edge_ids) {
                        debug_assert_eq!(self.edge_id_to_tail(shortcut_edge_id), node);
                        if let Some(other_edge_id) = node_edge_ids[target as usize].value() {
                            debug_assert!(shortcut_edge_id > edge_id);
                            debug_assert!(shortcut_edge_id > other_edge_id);
                            shortcut_graph.borrow_mut_outgoing(shortcut_edge_id, |shortcut, shortcut_graph| shortcut.merge((edge_id, other_edge_id), shortcut_graph));
                            shortcut_graph.borrow_mut_incoming(shortcut_edge_id, |shortcut, shortcut_graph| shortcut.merge((other_edge_id, edge_id), shortcut_graph));
                        }
                    }
                }

                for node in self.neighbor_iter(current_node) {
                    shortcut_graph.borrow_mut_outgoing(node_edge_ids[node as usize].value().unwrap(), |shortcut, _| shortcut.clear_plf());
                    shortcut_graph.borrow_mut_incoming(node_edge_ids[node as usize].value().unwrap(), |shortcut, _| shortcut.clear_plf());
                    node_edge_ids[node as usize] = InRangeOption::new(None);
                }
            }
        });

        shortcut_graph
    }

    pub fn node_order(&self) -> &NodeOrder {
        &self.node_order
    }

    pub fn elimination_tree(&self) -> &[InRangeOption<NodeId>] {
        &self.elimination_tree[..]
    }

    pub fn edge_id_to_tail(&self, edge_id: EdgeId) -> NodeId {
        self.link_id_to_tail_mapper.link_id_to_tail(edge_id)
    }

    fn neighbor_edge_indices(&self, node: NodeId) -> Range<EdgeId> {
        (self.first_out[node as usize] as EdgeId)..(self.first_out[(node + 1) as usize] as EdgeId)
    }

    fn degree(&self, node: NodeId) -> usize {
        let range = self.neighbor_edge_indices_usize(node);
        range.end - range.start
    }

    fn neighbor_edge_indices_usize(&self, node: NodeId) -> Range<usize> {
        let range = self.neighbor_edge_indices(node);
        Range { start: range.start as usize, end: range.end as usize }
    }

    fn neighbor_iter(&self, node: NodeId) -> std::iter::Cloned<std::slice::Iter<u32>> {
        let range = self.neighbor_edge_indices_usize(node);
        self.head[range].iter().cloned()
    }

    pub fn num_arcs(&self) -> usize {
        self.head.len()
    }
}<|MERGE_RESOLUTION|>--- conflicted
+++ resolved
@@ -1,13 +1,7 @@
 use super::*;
-<<<<<<< HEAD
-use shortest_path::node_order::NodeOrder;
-use in_range_option::InRangeOption;
-use benchmark::{report_time, Timer};
-=======
 use crate::shortest_path::node_order::NodeOrder;
 use crate::in_range_option::InRangeOption;
-use crate::benchmark::measure;
->>>>>>> 46c5b682
+use crate::benchmark::{report_time, Timer};
 use self::first_out_graph::degrees_to_first_out;
 use crate::graph::link_id_to_tail_mapper::*;
 
@@ -169,7 +163,7 @@
     }
 
     pub fn customize_td<'a, 'b: 'a>(&'a self, metric: &'b time_dependent::TDGraph) -> time_dependent::ShortcutGraph<'a> {
-        use graph::time_dependent::*;
+        use crate::graph::time_dependent::*;
 
         let n = (self.first_out.len() - 1) as NodeId;
         let m = self.head.len();
@@ -272,7 +266,7 @@
     }
 
     pub fn customize_floating_td<'a, 'b: 'a>(&'a self, metric: &'b floating_time_dependent::TDGraph) -> floating_time_dependent::ShortcutGraph<'a> {
-        use graph::floating_time_dependent::*;
+        use crate::graph::floating_time_dependent::*;
 
         let n = (self.first_out.len() - 1) as NodeId;
         let m = self.head.len();
@@ -303,7 +297,7 @@
 
             for current_node in 0..n {
                 if current_node % 1000 == 0 {
-                    use graph::floating_time_dependent::IPP_COUNT;
+                    use crate::graph::floating_time_dependent::IPP_COUNT;
                     println!("t: {}s customizing from node {}, degree: {}, ipp count: {}", timer.get_passed_ms() / 1000, current_node, self.degree(current_node), IPP_COUNT.with(|count| count.get()));
                 }
                 for (node, edge_id) in self.neighbor_iter(current_node).zip(self.neighbor_edge_indices(current_node)) {
